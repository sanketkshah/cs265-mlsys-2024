--- conflicted
+++ resolved
@@ -1,26 +1,13 @@
-import importlib
 from typing import Any, Dict, List
 
 import torch
 import torch.fx as fx
 import torch.nn as nn
 import torch.optim as optim
-<<<<<<< HEAD
-from torchbenchmark.models import hf_Bert, resnet18, resnet50
-from torchbenchmark.util.model import BenchmarkModel
+from torchbenchmark.models import resnet18, resnet50
 
-=======
-import torch.nn.functional as F
-import torch.fx as fx
-from torch.testing._internal.distributed._tensor.common_dtensor import (
-    ModelArgs,
-    Transformer,
-    )
-from torchvision.models import resnet18, resnet50
->>>>>>> 2aa45ba0
 from graph_prof import GraphProfiler
 from graph_tracer import SEPFunction, compile
-
 
 model_names: List[str] = [
     "Transformer",
@@ -37,13 +24,14 @@
 
 class Experiment:
     def __init__(self, model_name: str, batch_size: int, extra_args=[]):
-        assert model_name in model_names, f"Model {model_name} not found in model names {model_names}"
+        assert model_name in model_names, (
+            f"Model {model_name} not found in model names {model_names}"
+        )
         dev = torch.device("cuda")
         self.model_name = model_name
         self.batch_size = batch_size
 
         if self.model_name == "Transformer":
-
             vocab_size = 2048
             bsz, seq_len = self.batch_size, 256
             with torch.device(dev):
@@ -69,7 +57,9 @@
                 optim.zero_grad()
 
             self.train_step = transformer_train_step
-            self.optimizer = optim.Adam(self.model.parameters(), lr=1e-2, fused=True, capturable=True)
+            self.optimizer = optim.Adam(
+                self.model.parameters(), lr=1e-2, fused=True, capturable=True
+            )
 
         elif self.model_name in ["Resnet18", "Resnet50"]:
             inp = torch.randn(self.batch_size, 3, 224, 224, device=dev)
@@ -88,7 +78,9 @@
                 optim.step()
                 optim.zero_grad()
 
-            self.optimizer = optim.Adam(self.model.parameters(), lr=1e-2, fused=True, capturable=True)
+            self.optimizer = optim.Adam(
+                self.model.parameters(), lr=1e-2, fused=True, capturable=True
+            )
             self.train_step = resnet_train_step
 
     def loss_fn(self, logits: torch.Tensor, targets: torch.Tensor):
@@ -104,14 +96,10 @@
         self.optimizer.zero_grad()
 
     def graph_transformation(self, gm: fx.GraphModule, args: Any) -> fx.GraphModule:
-<<<<<<< HEAD
         # Build the graph profiler
         import pdb
 
         pdb.set_trace()
-=======
-        print(gm.graph.print_tabular())
->>>>>>> 2aa45ba0
         warm_up_iters, profile_iters = 2, 3
         graph_profiler = GraphProfiler(gm)
 
@@ -160,6 +148,7 @@
 
 if __name__ == "__main__":
     exp = Experiment(model_names[1], model_batch_sizes[model_names[1]])
+    exp = Experiment(model_names[1], model_batch_sizes[model_names[1]])
     exp.init_opt_states()
     compiled_fn = compile(exp.train_step, exp.graph_transformation)
     compiled_fn(exp.model, exp.optimizer, exp.example_inputs)